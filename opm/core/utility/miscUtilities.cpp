/*
  Copyright 2012 SINTEF ICT, Applied Mathematics.

  This file is part of the Open Porous Media project (OPM).

  OPM is free software: you can redistribute it and/or modify
  it under the terms of the GNU General Public License as published by
  the Free Software Foundation, either version 3 of the License, or
  (at your option) any later version.

  OPM is distributed in the hope that it will be useful,
  but WITHOUT ANY WARRANTY; without even the implied warranty of
  MERCHANTABILITY or FITNESS FOR A PARTICULAR PURPOSE.  See the
  GNU General Public License for more details.

  You should have received a copy of the GNU General Public License
  along with OPM.  If not, see <http://www.gnu.org/licenses/>.
*/

#include <opm/core/utility/miscUtilities.hpp>
#include <opm/core/utility/Units.hpp>
#include <opm/core/grid.h>
#include <opm/core/newwells.h>
#include <opm/core/fluid/IncompPropertiesInterface.hpp>
#include <opm/core/fluid/RockCompressibility.hpp>
#include <opm/core/utility/ErrorMacros.hpp>
#include <algorithm>
#include <functional>
#include <cmath>
#include <iterator>

namespace Opm
{


    /// @brief Computes pore volume of all cells in a grid.
    /// @param[in]  grid      a grid
    /// @param[in]  props     rock and fluid properties
    /// @param[out] porevol   the pore volume by cell.
    void computePorevolume(const UnstructuredGrid& grid,
			   const Opm::IncompPropertiesInterface& props,
			   std::vector<double>& porevol)
    {
	int num_cells = grid.number_of_cells;
	ASSERT(num_cells == props.numCells());
	porevol.resize(num_cells);
	const double* poro = props.porosity();
	std::transform(poro, poro + num_cells,
		       grid.cell_volumes,
		       porevol.begin(),
		       std::multiplies<double>());
    }


    /// @brief Computes pore volume of all cells in a grid, with rock compressibility effects.
    /// @param[in]  grid      a grid
    /// @param[in]  props     rock and fluid properties
    /// @param[in]  rock_comp rock compressibility properties
    /// @param[in]  pressure  pressure by cell
    /// @param[out] porevol   the pore volume by cell.
    void computePorevolume(const UnstructuredGrid& grid,
                           const IncompPropertiesInterface& props,
                           const RockCompressibility& rock_comp,
                           const std::vector<double>& pressure,
                           std::vector<double>& porevol)
    {
        int num_cells = grid.number_of_cells;
        ASSERT(num_cells == props.numCells());
        porevol.resize(num_cells);
        const double* poro = props.porosity();
        for (int i = 0; i < num_cells; ++i) {
            porevol[i] = poro[i]*grid.cell_volumes[i]*rock_comp.poroMult(pressure[i]);
        }
    }


    /// @brief Computes total saturated volumes over all grid cells.
    /// @param[in]  pv        the pore volume by cell.
    /// @param[in]  s         saturation values (for all P phases)
    /// @param[out] sat_vol   must point to a valid array with P elements,
    ///                       where P = s.size()/pv.size().
    ///                       For each phase p, we compute
    ///                       sat_vol_p = sum_i s_p_i pv_i
    void computeSaturatedVol(const std::vector<double>& pv,
			     const std::vector<double>& s,
			     double* sat_vol)
    {
	const int num_cells = pv.size();
	const int np = s.size()/pv.size();
	if (int(s.size()) != num_cells*np) {
	    THROW("Sizes of s and pv vectors do not match.");
	}
	std::fill(sat_vol, sat_vol + np, 0.0);
	for (int c = 0; c < num_cells; ++c) {
	    for (int p = 0; p < np; ++p) {
		sat_vol[p] += pv[c]*s[np*c + p];
	    }
	}
    }


    /// @brief Computes average saturations over all grid cells.
    /// @param[in]  pv        the pore volume by cell.
    /// @param[in]  s         saturation values (for all P phases)
    /// @param[out] aver_sat  must point to a valid array with P elements,
    ///                       where P = s.size()/pv.size().
    ///                       For each phase p, we compute
    ///                       aver_sat_p = (sum_i s_p_i pv_i) / (sum_i pv_i).
    void computeAverageSat(const std::vector<double>& pv,
			   const std::vector<double>& s,
			   double* aver_sat)
    {
	const int num_cells = pv.size();
	const int np = s.size()/pv.size();
	if (int(s.size()) != num_cells*np) {
	    THROW("Sizes of s and pv vectors do not match.");
	}
	double tot_pv = 0.0;
	// Note that we abuse the output array to accumulate the
	// saturated pore volumes.
	std::fill(aver_sat, aver_sat + np, 0.0);
	for (int c = 0; c < num_cells; ++c) {
	    tot_pv += pv[c];
	    for (int p = 0; p < np; ++p) {
		aver_sat[p] += pv[c]*s[np*c + p];
	    }
	}
	// Must divide by pore volumes to get saturations.
	for (int p = 0; p < np; ++p) {
	    aver_sat[p] /= tot_pv;
	}
    }


    /// @brief Computes injected and produced volumes of all phases.
    /// Note 1: assumes that only the first phase is injected.
    /// Note 2: assumes that transport has been done with an
    ///         implicit method, i.e. that the current state
    ///         gives the mobilities used for the preceding timestep.
    /// @param[in]  props     fluid and rock properties.
    /// @param[in]  s         saturation values (for all P phases)
    /// @param[in]  src       if < 0: total outflow, if > 0: first phase inflow.
    /// @param[in]  dt        timestep used
    /// @param[out] injected  must point to a valid array with P elements,
    ///                       where P = s.size()/src.size().
    /// @param[out] produced  must also point to a valid array with P elements.
    void computeInjectedProduced(const IncompPropertiesInterface& props,
				 const std::vector<double>& s,
				 const std::vector<double>& src,
				 const double dt,
				 double* injected,
				 double* produced)
    {
	const int num_cells = src.size();
	const int np = s.size()/src.size();
	if (int(s.size()) != num_cells*np) {
	    THROW("Sizes of s and src vectors do not match.");
	}
	std::fill(injected, injected + np, 0.0);
	std::fill(produced, produced + np, 0.0);
	const double* visc = props.viscosity();
	std::vector<double> mob(np);
	for (int c = 0; c < num_cells; ++c) {
	    if (src[c] > 0.0) {
		injected[0] += src[c]*dt;
	    } else if (src[c] < 0.0) {
		const double flux = -src[c]*dt;
		const double* sat = &s[np*c];
		props.relperm(1, sat, &c, &mob[0], 0);
		double totmob = 0.0;
		for (int p = 0; p < np; ++p) {
		    mob[p] /= visc[p];
		    totmob += mob[p];
		}
		for (int p = 0; p < np; ++p) {
		    produced[p] += (mob[p]/totmob)*flux;
		}
	    }
	}
    }



    /// @brief Computes total mobility for a set of saturation values.
    /// @param[in]  props     rock and fluid properties
    /// @param[in]  cells     cells with which the saturation values are associated
    /// @param[in]  s         saturation values (for all phases)
    /// @param[out] totmob    total mobilities.
    void computeTotalMobility(const Opm::IncompPropertiesInterface& props,
			      const std::vector<int>& cells,
			      const std::vector<double>& s,
			      std::vector<double>& totmob)
    {
        std::vector<double> pmobc;

        computePhaseMobilities(props, cells, s, pmobc);

        const std::size_t                 np = props.numPhases();
        const std::vector<int>::size_type nc = cells.size();

        std::vector<double>(cells.size(), 0.0).swap(totmob);

        for (std::vector<int>::size_type c = 0; c < nc; ++c) {
            for (std::size_t p = 0; p < np; ++p) {
                totmob[ c ] += pmobc[c*np + p];
            }
        }
    }


    /// @brief Computes total mobility and omega for a set of saturation values.
    /// @param[in]  props     rock and fluid properties
    /// @param[in]  cells     cells with which the saturation values are associated
    /// @param[in]  s         saturation values (for all phases)
    /// @param[out] totmob    total mobility
    /// @param[out] omega     fractional-flow weighted fluid densities.
    void computeTotalMobilityOmega(const Opm::IncompPropertiesInterface& props,
				   const std::vector<int>& cells,
				   const std::vector<double>& s,
				   std::vector<double>& totmob,
				   std::vector<double>& omega)
    {
        std::vector<double> pmobc;

        computePhaseMobilities(props, cells, s, pmobc);

        const std::size_t                 np = props.numPhases();
        const std::vector<int>::size_type nc = cells.size();

        std::vector<double>(cells.size(), 0.0).swap(totmob);
        std::vector<double>(cells.size(), 0.0).swap(omega );

        const double* rho = props.density();
        for (std::vector<int>::size_type c = 0; c < nc; ++c) {
            for (std::size_t p = 0; p < np; ++p) {
                totmob[ c ] += pmobc[c*np + p];
                omega [ c ] += pmobc[c*np + p] * rho[ p ];
            }

            omega[ c ] /= totmob[ c ];
        }
    }


    /// @brief Computes phase mobilities for a set of saturation values.
    /// @param[in]  props     rock and fluid properties
    /// @param[in]  cells     cells with which the saturation values are associated
    /// @param[in]  s         saturation values (for all phases)
    /// @param[out] pmobc     phase mobilities (for all phases).
    void computePhaseMobilities(const Opm::IncompPropertiesInterface& props,
                                const std::vector<int>&               cells,
                                const std::vector<double>&            s    ,
                                std::vector<double>&                  pmobc)
    {
        const std::vector<int>::size_type nc = cells.size();
        const std::size_t                 np = props.numPhases();

        ASSERT (s.size() == nc * np);

        std::vector<double>(nc * np, 0.0).swap(pmobc );
        double*                                dpmobc = 0;
        props.relperm(static_cast<const int>(nc), &s[0], &cells[0],
                      &pmobc[0], dpmobc);

        const double*                 mu  = props.viscosity();
        std::vector<double>::iterator lam = pmobc.begin();
        for (std::vector<int>::size_type c = 0; c < nc; ++c) {
            for (std::size_t p = 0; p < np; ++p, ++lam) {
                *lam /= mu[ p ];
            }
        }
    }

    /// Computes the fractional flow for each cell in the cells argument
    /// @param[in] props                rock and fluid properties
    /// @param[in] cells                cells with which the saturation values are associated
    /// @param[in] saturations          saturation values (for all phases)
    /// @param[out] fractional_flow     the fractional flow for each phase for each cell.

    void computeFractionalFlow(const Opm::IncompPropertiesInterface& props,
                               const std::vector<int>& cells,
                               const std::vector<double>& saturations,
                               std::vector<double>& fractional_flows)
    {
        const int num_phases = props.numPhases();
        std::vector<double> pc_mobs(cells.size() * num_phases);
        computePhaseMobilities(props, cells, saturations, pc_mobs);
        fractional_flows.resize(cells.size() * num_phases);
        for (size_t i = 0; i < cells.size(); ++i) {
            double phase_sum = 0.0;
            for (int phase = 0; phase < num_phases; ++phase) {
                phase_sum += pc_mobs[i * num_phases + phase];
            }
            for (int phase = 0; phase < num_phases; ++phase) {
                fractional_flows[i * num_phases + phase] = pc_mobs[i * num_phases + phase] / phase_sum;
            }
        }
    }

    /// Compute two-phase transport source terms from face fluxes,
    /// and pressure equation source terms. This puts boundary flows
    /// into the source terms for the transport equation.
    /// \param[in]  grid          The grid used.
    /// \param[in]  src           Pressure eq. source terms. The sign convention is:
    ///                           (+) positive  total inflow (positive velocity divergence)
    ///                           (-) negative  total outflow
    /// \param[in]  faceflux      Signed face fluxes, typically the result from a flow solver.
    /// \param[in]  inflow_frac   Fraction of inflow (boundary and source terms) that consists of first phase.
    ///                           Example: if only water is injected, inflow_frac == 1.0.
    ///                           Note: it is not possible (with this method) to use different fractions
    ///                           for different inflow sources, be they source terms of boundary flows.
    /// \param[in]  wells         Wells data structure.
    /// \param[in]  well_perfrates  Volumetric flow rates per well perforation.
    /// \param[out] transport_src The transport source terms. They are to be interpreted depending on sign:
    ///                           (+) positive  inflow of first phase (water)
    ///                           (-) negative  total outflow of both phases
    void computeTransportSource(const UnstructuredGrid& grid,
				const std::vector<double>& src,
				const std::vector<double>& faceflux,
				const double inflow_frac,
                                const Wells* wells,
                                const std::vector<double>& well_perfrates,
				std::vector<double>& transport_src)
    {
	int nc = grid.number_of_cells;
	transport_src.resize(nc);
        // Source term and boundary contributions.
	for (int c = 0; c < nc; ++c) {
	    transport_src[c] = 0.0;
	    transport_src[c] += src[c] > 0.0 ? inflow_frac*src[c] : src[c];
	    for (int hf = grid.cell_facepos[c]; hf < grid.cell_facepos[c + 1]; ++hf) {
		int f = grid.cell_faces[hf];
		const int* f2c = &grid.face_cells[2*f];
		double bdy_influx = 0.0;
		if (f2c[0] == c && f2c[1] == -1) {
		    bdy_influx = -faceflux[f];
		} else if (f2c[0] == -1 && f2c[1] == c) {
		    bdy_influx = faceflux[f];
		}
		if (bdy_influx != 0.0) {
		    transport_src[c] += bdy_influx > 0.0 ? inflow_frac*bdy_influx : bdy_influx;
		}
	    }
	}

        // Well contributions.
        if (wells) {
            const int nw = wells->number_of_wells;
            const int np = wells->number_of_phases;
            if (np != 2) {
                THROW("computeTransportSource() requires a 2 phase case.");
            }
            for (int w = 0; w < nw; ++w) {
                const double* comp_frac = wells->comp_frac + np*w;
                for (int perf = wells->well_connpos[w]; perf < wells->well_connpos[w + 1]; ++perf) {
                    const int perf_cell = wells->well_cells[perf];
                    double perf_rate = well_perfrates[perf];
                    if (perf_rate > 0.0) {
                        // perf_rate is a total inflow rate, we want a water rate.
                        if (wells->type[w] != INJECTOR) {
                            std::cout << "**** Warning: crossflow in well with index " << w << " ignored." << std::endl;
                            perf_rate = 0.0;
                        } else {
                            ASSERT(std::fabs(comp_frac[0] + comp_frac[1] - 1.0) < 1e-6);
                            perf_rate *= comp_frac[0];
                        }
                    }
                    transport_src[perf_cell] += perf_rate;
                }
            }
        }
    }

    /// @brief Estimates a scalar cell velocity from face fluxes.
    /// @param[in]  grid            a grid
    /// @param[in]  face_flux       signed per-face fluxes
    /// @param[out] cell_velocity   the estimated velocities.
    void estimateCellVelocity(const UnstructuredGrid& grid,
			      const std::vector<double>& face_flux,
			      std::vector<double>& cell_velocity)
    {
	const int dim = grid.dimensions;
	cell_velocity.clear();
	cell_velocity.resize(grid.number_of_cells*dim, 0.0);
	for (int face = 0; face < grid.number_of_faces; ++face) {
	    int c[2] = { grid.face_cells[2*face], grid.face_cells[2*face + 1] };
	    const double* fc = &grid.face_centroids[face*dim];
	    double flux = face_flux[face];
	    for (int i = 0; i < 2; ++i) {
		if (c[i] >= 0) {
		    const double* cc = &grid.cell_centroids[c[i]*dim];
		    for (int d = 0; d < dim; ++d) {
			double v_contrib = fc[d] - cc[d];
			v_contrib *= flux/grid.cell_volumes[c[i]];
			cell_velocity[c[i]*dim + d] += (i == 0) ? v_contrib : -v_contrib;
		    }
		}
	    }
	}
    }

    /// Extract a vector of water saturations from a vector of
    /// interleaved water and oil saturations.
    void toWaterSat(const std::vector<double>& sboth,
		    std::vector<double>& sw)
    {
	int num = sboth.size()/2;
	sw.resize(num);
	for (int i = 0; i < num; ++i) {
	    sw[i] = sboth[2*i];
	}
    }

    /// Make a a vector of interleaved water and oil saturations from
    /// a vector of water saturations.
    void toBothSat(const std::vector<double>& sw,
		   std::vector<double>& sboth)
    {
	int num = sw.size();
	sboth.resize(2*num);
	for (int i = 0; i < num; ++i) {
	    sboth[2*i] = sw[i];
	    sboth[2*i + 1] = 1.0 - sw[i];
	}
    }


    /// Create a src vector equivalent to a wells structure.
    /// For this to be valid, the wells must be all rate-controlled and
    /// single-perforation.
    void wellsToSrc(const Wells& wells, const int num_cells, std::vector<double>& src)
    {
        const int np = wells.number_of_phases;
        if (np != 2) {
            THROW("wellsToSrc() requires a 2 phase case.");
        }
	src.resize(num_cells);
	for (int w = 0; w < wells.number_of_wells; ++w) {
            const int cur = wells.ctrls[w]->current;
	    if (wells.ctrls[w]->num != 1) {
		MESSAGE("In wellsToSrc(): well has more than one control, all but current control will be ignored.");
	    }
	    if (wells.ctrls[w]->type[cur] != RESERVOIR_RATE) {
		THROW("In wellsToSrc(): well is something other than RESERVOIR_RATE.");
	    }
	    if (wells.well_connpos[w+1] - wells.well_connpos[w] != 1) {
		THROW("In wellsToSrc(): well has multiple perforations.");
	    }
            for (int p = 0; p < np; ++p) {
                if (wells.ctrls[w]->distr[np*cur + p] != 1.0) {
                    THROW("In wellsToSrc(): well not controlled on total rate.");
                }
            }
	    double flow = wells.ctrls[w]->target[cur];
            if (wells.type[w] == INJECTOR) {
                flow *= wells.comp_frac[np*w + 0]; // Obtaining water rate for inflow source.
            }
	    const double cell = wells.well_cells[wells.well_connpos[w]];
	    src[cell] = flow;
	}
    }


    void computeWDP(const Wells& wells, const UnstructuredGrid& grid, const std::vector<double>& saturations,
                    const double* densities, const double gravity, const bool per_grid_cell,
                    std::vector<double>& wdp)
    {
        const int nw = wells.number_of_wells;
        const size_t np = per_grid_cell ?
            saturations.size()/grid.number_of_cells
            : saturations.size()/wells.well_connpos[nw];
        // Simple for now:
        for (int i = 0; i < nw; i++) {
            double depth_ref = wells.depth_ref[i];
            for (int j = wells.well_connpos[i]; j < wells.well_connpos[i + 1]; j++) {
                int cell = wells.well_cells[j];

                // Is this correct wrt. depth_ref?
                double cell_depth = grid.cell_centroids[3 * cell + 2];

                double saturation_sum = 0.0;
                for (size_t p = 0; p < np; p++) {
                    if (!per_grid_cell) {
                        saturation_sum += saturations[j * np + p];
                    } else {
                        saturation_sum += saturations[np * cell + p];
                    }
                }
                if (saturation_sum == 0) {
                    saturation_sum = 1.0;
                }
                double density = 0.0;
                for (size_t p = 0; p < np; p++) {
                    if (!per_grid_cell) {
                        density += saturations[j * np + p] * densities[p] / saturation_sum;
                    } else {
                        // Is this a smart way of doing it?
                        density += saturations[np * cell + p] * densities[p] / saturation_sum;
                    }
                }

                // Is the sign correct?
                wdp.push_back(density * (cell_depth - depth_ref) * gravity);
            }
        }
    }


    void computeFlowRatePerWell(const Wells& wells, const std::vector<double>& flow_rates_per_cell,
            std::vector<double>& flow_rates_per_well)
    {
        int index_in_flow_rates = 0;
        for (int w = 0; w < wells.number_of_wells; w++) {
            int number_of_cells = wells.well_connpos[w + 1] - wells.well_connpos[w];
            double flow_sum = 0.0;
            for (int i = 0; i < number_of_cells; i++) {
                flow_sum += flow_rates_per_cell[index_in_flow_rates++];
            }
            flow_rates_per_well.push_back(flow_sum);
        }
    }

<<<<<<< HEAD
    
    /// Computes the phase flow rate per well
    /// \param[in] wells                        The wells for which the flow rate should be computed
    /// \param[in] flow_rates_per_well_cell     The total flow rate for each cell (ordered the same
    ///                                         way as the wells struct
    /// \param[in] fractional_flows             the fractional flow for each cell in each well
    /// \param[out] phase_flow_per_well         Will contain the phase flow per well
=======

        /// Computes the phase flow rate per well
    /// \param[in] wells The wells for which the flow rate should be computed
    /// \param[in] flow_rates_per_cell The total flow rate for each cell (ordered the same
    ///                                 way as the wells struct
    /// \param[in] fractional_flows    the fractional flow for each cell in each well
    /// \param[out] phase_flow_per_well Will contain the phase flow per well

>>>>>>> 9e5b5be5
    void computePhaseFlowRatesPerWell(const Wells& wells,
                                      const std::vector<double>& flow_rates_per_well_cell,
                                      const std::vector<double>& fractional_flows,
                                      std::vector<double>& phase_flow_per_well)
    {
        const int np = wells.number_of_phases;
        const int nw = wells.number_of_wells;
        phase_flow_per_well.resize(nw * np);
        for (int wix = 0; wix < nw; ++wix) {
            for (int phase = 0; phase < np; ++phase) {
                // Reset vector
                phase_flow_per_well[wix*np + phase] = 0.0;
            }
            for (int i = wells.well_connpos[wix]; i < wells.well_connpos[wix + 1]; ++i) {
                const int cell = wells.well_cells[i];
                for (int phase = 0; phase < np; ++phase) {
                    phase_flow_per_well[wix * np + phase] += flow_rates_per_well_cell[i] * fractional_flows[cell * np + phase];
                }
            }
        }
    }


    void Watercut::push(double time, double fraction, double produced)
    {
        data_.push_back(time);
        data_.push_back(fraction);
        data_.push_back(produced);
    }

    void Watercut::write(std::ostream& os) const
    {
        int sz = data_.size() / 3;
        for (int i = 0; i < sz; ++i) {
            os << data_[3 * i] / Opm::unit::day << "   "
                    << data_[3 * i + 1] << "   "
                    << data_[3 * i + 2] << '\n';
        }
    }


    void WellReport::push(const IncompPropertiesInterface& props,
                          const Wells& wells,
                          const std::vector<double>& saturation,
                          const double time,
                          const std::vector<double>& well_bhp,
                          const std::vector<double>& well_perfrates)
    {
        int nw = well_bhp.size();
        ASSERT(nw == wells.number_of_wells);
        if (props.numPhases() != 2) {
            THROW("WellReport for now assumes two phase flow.");
        }
        const double* visc = props.viscosity();
        std::vector<double> data_now;
        data_now.reserve(1 + 3*nw);
        data_now.push_back(time/unit::day);
        for (int w = 0; w < nw; ++w) {
            data_now.push_back(well_bhp[w]/(unit::barsa));
            double well_rate_total = 0.0;
            double well_rate_water = 0.0;
            for (int perf = wells.well_connpos[w]; perf < wells.well_connpos[w + 1]; ++perf) {
                const double perf_rate = well_perfrates[perf]*(unit::day/unit::second);
                well_rate_total += perf_rate;
                if (perf_rate > 0.0) {
                    // Injection.
                    well_rate_water += perf_rate*wells.comp_frac[0];
                } else {
                    // Production.
                    const int cell = wells.well_cells[perf];
                    double mob[2];
                    props.relperm(1, &saturation[2*cell], &cell, mob, 0);
                    mob[0] /= visc[0];
                    mob[1] /= visc[1];
                    const double fracflow = mob[0]/(mob[0] + mob[1]);
                    well_rate_water += perf_rate*fracflow;
                }
            }
            data_now.push_back(well_rate_total);
            if (well_rate_total == 0.0) {
                data_now.push_back(0.0);
            } else {
                data_now.push_back(well_rate_water/well_rate_total);
            }
        }
        data_.push_back(data_now);
    }




    void WellReport::write(std::ostream& os) const
    {
        const int sz = data_.size();
        for (int i = 0; i < sz; ++i) {
            std::copy(data_[i].begin(), data_[i].end(), std::ostream_iterator<double>(os, "\t"));
            os << '\n';
        }
    }



} // namespace Opm<|MERGE_RESOLUTION|>--- conflicted
+++ resolved
@@ -520,24 +520,13 @@
         }
     }
 
-<<<<<<< HEAD
-    
+
     /// Computes the phase flow rate per well
     /// \param[in] wells                        The wells for which the flow rate should be computed
     /// \param[in] flow_rates_per_well_cell     The total flow rate for each cell (ordered the same
     ///                                         way as the wells struct
     /// \param[in] fractional_flows             the fractional flow for each cell in each well
     /// \param[out] phase_flow_per_well         Will contain the phase flow per well
-=======
-
-        /// Computes the phase flow rate per well
-    /// \param[in] wells The wells for which the flow rate should be computed
-    /// \param[in] flow_rates_per_cell The total flow rate for each cell (ordered the same
-    ///                                 way as the wells struct
-    /// \param[in] fractional_flows    the fractional flow for each cell in each well
-    /// \param[out] phase_flow_per_well Will contain the phase flow per well
-
->>>>>>> 9e5b5be5
     void computePhaseFlowRatesPerWell(const Wells& wells,
                                       const std::vector<double>& flow_rates_per_well_cell,
                                       const std::vector<double>& fractional_flows,
